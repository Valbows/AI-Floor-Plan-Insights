import React, { useState, useEffect } from 'react'
import { Link, useParams } from 'react-router-dom'
import { 
  Home, ArrowLeft, Bed, Bath, Maximize, Clock, CheckCircle, XCircle, Loader,
  DollarSign, TrendingUp, Building2, Copy, Share2, Mail, MessageCircle,
<<<<<<< HEAD
  FileText, Star, AlertCircle, BarChart3, Edit3, Save, X
=======
  FileText, Star, AlertCircle, BarChart3, Info, LineChart, Megaphone
>>>>>>> 87b9a572
} from 'lucide-react'
import axios from 'axios'

const PropertyDetail = () => {
  const { id } = useParams()
  const [property, setProperty] = useState(null)
  const [loading, setLoading] = useState(true)
  const [error, setError] = useState('')
<<<<<<< HEAD
  const [isEditing, setIsEditing] = useState(false)
  const [editedListingCopy, setEditedListingCopy] = useState(null)
  const [saving, setSaving] = useState(false)
  const [copySuccess, setCopySuccess] = useState('')
=======
  const [activeTab, setActiveTab] = useState('details')
>>>>>>> 87b9a572

  useEffect(() => {
    loadProperty()
  }, [id])

  // Separate effect for polling
  useEffect(() => {
    // Poll while any processing is happening
    if (property?.status && !['complete', 'failed', 'enrichment_failed', 'listing_failed'].includes(property.status)) {
      const interval = setInterval(() => {
        loadProperty()
      }, 5000)
      
      return () => clearInterval(interval)
    }
  }, [property?.status])

  const loadProperty = async () => {
    try {
      const response = await axios.get(`/api/properties/${id}`)
      setProperty(response.data.property)
      setLoading(false)
    } catch (err) {
      setError(err.response?.data?.message || 'Failed to load property')
      setLoading(false)
    }
  }

  const getStatusBadge = (status) => {
    const badges = {
      'processing': { icon: Loader, color: 'bg-yellow-100 text-yellow-800', text: 'Processing' },
      'parsing_complete': { icon: Clock, color: 'bg-blue-100 text-blue-800', text: 'Floor Plan Complete' },
      'enrichment_complete': { icon: BarChart3, color: 'bg-purple-100 text-purple-800', text: 'Market Analysis Complete' },
      'complete': { icon: CheckCircle, color: 'bg-green-100 text-green-800', text: 'All Complete' },
      'failed': { icon: XCircle, color: 'bg-red-100 text-red-800', text: 'Failed' },
      'enrichment_failed': { icon: AlertCircle, color: 'bg-orange-100 text-orange-800', text: 'Market Data Failed' },
      'listing_failed': { icon: AlertCircle, color: 'bg-orange-100 text-orange-800', text: 'Listing Failed' }
    }
    const badge = badges[status] || badges['processing']
    const Icon = badge.icon
    
    return (
      <span className={`inline-flex items-center px-3 py-1 rounded-full text-sm font-medium ${badge.color}`}>
        <Icon className="w-4 h-4 mr-1" />
        {badge.text}
      </span>
    )
  }

  const copyToClipboard = (text, label) => {
    navigator.clipboard.writeText(text)
    setCopySuccess(label)
    setTimeout(() => setCopySuccess(''), 2000)
  }

  const handleEdit = () => {
    setEditedListingCopy({
      ...property.listing_copy,
      headline: property.listing_copy?.headline || '',
      description: property.listing_copy?.description || ''
    })
    setIsEditing(true)
  }

  const handleCancel = () => {
    setIsEditing(false)
    setEditedListingCopy(null)
  }

  const handleSave = async () => {
    try {
      setSaving(true)
      const response = await axios.put(`/api/properties/${id}`, {
        listing_copy: editedListingCopy
      })
      
      setProperty(response.data.property)
      setIsEditing(false)
      setEditedListingCopy(null)
      setCopySuccess('Listing updated successfully!')
      setTimeout(() => setCopySuccess(''), 3000)
    } catch (err) {
      alert(err.response?.data?.message || 'Failed to update listing')
    } finally {
      setSaving(false)
    }
  }

  if (loading) {
    return (
      <div className="min-h-screen bg-gray-50 flex items-center justify-center">
        <Loader className="w-8 h-8 animate-spin text-primary-600" />
      </div>
    )
  }

  if (error) {
    return (
      <div className="min-h-screen bg-gray-50">
        <div className="max-w-2xl mx-auto px-4 py-16 text-center">
          <XCircle className="w-16 h-16 text-red-600 mx-auto mb-4" />
          <h2 className="text-xl font-semibold text-gray-900 mb-2">Error Loading Property</h2>
          <p className="text-gray-600 mb-4">{error}</p>
          <Link to="/dashboard" className="btn-primary">
            Back to Dashboard
          </Link>
        </div>
      </div>
    )
  }

  const extracted = property.extracted_data || {}

  return (
    <div className="min-h-screen bg-gray-50">
      <header className="bg-white shadow-sm border-b">
        <div className="max-w-7xl mx-auto px-4 sm:px-6 lg:px-8 py-4">
          <div className="flex items-center justify-between">
            <div className="flex items-center space-x-3">
              <Link to="/dashboard" className="text-gray-600 hover:text-gray-900">
                <ArrowLeft className="w-6 h-6" />
              </Link>
              <h1 className="text-xl font-bold text-gray-900">Property Details</h1>
            </div>
            {getStatusBadge(property.status)}
          </div>
        </div>
      </header>

      {/* Toast Notification */}
      {copySuccess && (
        <div className="fixed top-4 right-4 z-50 animate-fade-in">
          <div className="bg-green-500 text-white px-6 py-3 rounded-lg shadow-lg flex items-center space-x-2">
            <CheckCircle className="w-5 h-5" />
            <span className="font-medium">{copySuccess} copied!</span>
          </div>
        </div>
      )}

      <main className="max-w-7xl mx-auto px-4 sm:px-6 lg:px-8 py-8">
        <div className="grid grid-cols-1 lg:grid-cols-3 gap-6">
          {/* LEFT COLUMN - Floor Plan Image */}
          <div className="lg:col-span-1">
            <div className="card sticky top-4">
              <h2 className="text-lg font-semibold text-gray-900 mb-4">Floor Plan</h2>
              {property.image_url ? (
                <img 
                  src={property.image_url} 
                  alt="Floor Plan" 
                  className="w-full rounded-lg border border-gray-200"
                />
              ) : (
                <div className="bg-gray-100 rounded-lg h-64 flex items-center justify-center">
                  <Home className="w-16 h-16 text-gray-400" />
                </div>
              )}
            </div>
          </div>

          {/* RIGHT COLUMN - Tabbed Content */}
          <div className="lg:col-span-2 space-y-6">
            {/* Tab Navigation */}
            <div className="card">
              <div className="flex border-b border-gray-200">
                <button
                  onClick={() => setActiveTab('details')}
                  className={`flex items-center space-x-2 px-6 py-3 font-medium text-sm transition-colors border-b-2 ${
                    activeTab === 'details'
                      ? 'border-blue-600 text-blue-600'
                      : 'border-transparent text-gray-600 hover:text-gray-900'
                  }`}
                >
                  <Info className="w-4 h-4" />
                  <span>Property Details</span>
                </button>
                <button
                  onClick={() => setActiveTab('market')}
                  className={`flex items-center space-x-2 px-6 py-3 font-medium text-sm transition-colors border-b-2 ${
                    activeTab === 'market'
                      ? 'border-blue-600 text-blue-600'
                      : 'border-transparent text-gray-600 hover:text-gray-900'
                  }`}
                >
                  <LineChart className="w-4 h-4" />
                  <span>Market Insights</span>
                </button>
                <button
                  onClick={() => setActiveTab('marketing')}
                  className={`flex items-center space-x-2 px-6 py-3 font-medium text-sm transition-colors border-b-2 ${
                    activeTab === 'marketing'
                      ? 'border-blue-600 text-blue-600'
                      : 'border-transparent text-gray-600 hover:text-gray-900'
                  }`}
                >
                  <Megaphone className="w-4 h-4" />
                  <span>Marketing Content</span>
                </button>
              </div>
            </div>

            {/* Tab Content */}
            {activeTab === 'details' && (
              <div className="space-y-6">
                {/* Address */}
                <div className="card">
                  <h2 className="text-lg font-semibold text-gray-900 mb-3">Address</h2>
                  <p className="text-gray-700">
                    {extracted.address || 'Not specified'}
                  </p>
                </div>

                {/* Key Stats */}
                <div className="card">
                  <h2 className="text-lg font-semibold text-gray-900 mb-4">Property Details</h2>
                  <div className="grid grid-cols-3 gap-4">
                    <div className="text-center">
                      <Bed className="w-8 h-8 text-primary-600 mx-auto mb-2" />
                      <p className="text-2xl font-bold text-gray-900">{extracted.bedrooms || 0}</p>
                      <p className="text-sm text-gray-600">Bedrooms</p>
                    </div>
                    <div className="text-center">
                      <Bath className="w-8 h-8 text-primary-600 mx-auto mb-2" />
                      <p className="text-2xl font-bold text-gray-900">{extracted.bathrooms || 0}</p>
                      <p className="text-sm text-gray-600">Bathrooms</p>
                    </div>
                    <div className="text-center">
                      <Maximize className="w-8 h-8 text-primary-600 mx-auto mb-2" />
                      <p className="text-2xl font-bold text-gray-900">{extracted.square_footage || 0}</p>
                      <p className="text-sm text-gray-600">Sq Ft</p>
                    </div>
                  </div>
                </div>

                {/* Layout Type */}
                {extracted.layout_type && (
                  <div className="card">
                    <h2 className="text-lg font-semibold text-gray-900 mb-3">Layout</h2>
                    <p className="text-gray-700">{extracted.layout_type}</p>
                  </div>
                )}

                {/* Features */}
                {extracted.features && extracted.features.length > 0 && (
                  <div className="card">
                    <h2 className="text-lg font-semibold text-gray-900 mb-3">Features</h2>
                    <div className="flex flex-wrap gap-2">
                      {extracted.features.map((feature, index) => (
                        <span 
                          key={index}
                          className="px-3 py-1 bg-primary-100 text-primary-800 rounded-full text-sm"
                        >
                          {feature}
                        </span>
                      ))}
                    </div>
                  </div>
                )}

                {/* Rooms */}
                {extracted.rooms && extracted.rooms.length > 0 && (
                  <div className="card">
                    <h2 className="text-lg font-semibold text-gray-900 mb-3">Rooms</h2>
                    <div className="space-y-2">
                      {extracted.rooms.map((room, index) => (
                        <div key={index} className="flex justify-between items-center py-2 border-b border-gray-200 last:border-0">
                          <span className="font-medium text-gray-900">{room.type}</span>
                          <span className="text-gray-600">{room.dimensions}</span>
                        </div>
                      ))}
                    </div>
                  </div>
                )}
<<<<<<< HEAD
              </>
            )}

            {/* Listing Copy (Agent #3) */}
            {extracted.listing_copy && (
              <>
                {/* Edit/Save/Cancel Buttons */}
                <div className="flex justify-end space-x-2 mb-4">
                  {!isEditing ? (
                    <button
                      onClick={handleEdit}
                      className="btn-secondary flex items-center space-x-2"
                    >
                      <Edit3 className="w-4 h-4" />
                      <span>Edit Listing</span>
                    </button>
                  ) : (
                    <>
                      <button
                        onClick={handleCancel}
                        className="btn-secondary flex items-center space-x-2"
                        disabled={saving}
                      >
                        <X className="w-4 h-4" />
                        <span>Cancel</span>
                      </button>
                      <button
                        onClick={handleSave}
                        className="btn-primary flex items-center space-x-2"
                        disabled={saving}
                      >
                        {saving ? (
                          <Loader className="w-4 h-4 animate-spin" />
                        ) : (
                          <Save className="w-4 h-4" />
                        )}
                        <span>{saving ? 'Saving...' : 'Save Changes'}</span>
                      </button>
                    </>
                  )}
                </div>

                {/* Headline */}
                <div className="card bg-gradient-to-br from-blue-50 to-indigo-50 border-blue-200">
                  <div className="flex items-center justify-between mb-3">
                    <h2 className="text-lg font-semibold text-gray-900 flex items-center">
                      <FileText className="w-5 h-5 mr-2 text-blue-600" />
                      Listing Headline
                    </h2>
                    {!isEditing && (
                      <button
                        onClick={() => copyToClipboard(extracted.listing_copy.headline, 'Headline')}
                        className="p-2 hover:bg-blue-100 rounded-lg transition"
                      >
                        <Copy className="w-4 h-4 text-blue-600" />
                      </button>
                    )}
                  </div>
                  {isEditing ? (
                    <textarea
                      value={editedListingCopy?.headline || ''}
                      onChange={(e) => setEditedListingCopy({...editedListingCopy, headline: e.target.value})}
                      className="w-full p-3 border border-blue-300 rounded-lg focus:ring-2 focus:ring-blue-500 focus:border-transparent text-lg font-bold text-blue-900 bg-white"
                      rows="2"
                      placeholder="Enter listing headline..."
                    />
                  ) : (
                    <p className="text-xl font-bold text-blue-900">
                      {extracted.listing_copy.headline}
                    </p>
                  )}
                </div>

                {/* Description */}
                <div className="card">
                  <div className="flex items-center justify-between mb-3">
                    <h2 className="text-lg font-semibold text-gray-900">MLS Description</h2>
                    {!isEditing && (
                      <button
                        onClick={() => copyToClipboard(extracted.listing_copy.description, 'Description')}
                        className="p-2 hover:bg-gray-100 rounded-lg transition"
                      >
                        <Copy className="w-4 h-4 text-gray-600" />
                      </button>
                    )}
                  </div>
                  {isEditing ? (
                    <textarea
                      value={editedListingCopy?.description || ''}
                      onChange={(e) => setEditedListingCopy({...editedListingCopy, description: e.target.value})}
                      className="w-full p-3 border border-gray-300 rounded-lg focus:ring-2 focus:ring-primary-500 focus:border-transparent text-sm text-gray-700 leading-relaxed"
                      rows="8"
                      placeholder="Enter property description..."
                    />
                  ) : (
                    <p className="text-sm text-gray-700 whitespace-pre-line leading-relaxed">
                      {extracted.listing_copy.description}
                    </p>
                  )}
                </div>

                {/* Highlights */}
                {extracted.listing_copy.highlights?.length > 0 && (
                  <div className="card">
                    <h2 className="text-lg font-semibold text-gray-900 mb-3">Key Highlights</h2>
                    <ul className="space-y-2">
                      {extracted.listing_copy.highlights.map((highlight, idx) => (
                        <li key={idx} className="flex items-start text-sm">
                          <Star className="w-4 h-4 text-yellow-500 mr-2 mt-0.5 flex-shrink-0" />
                          <span className="text-gray-700">{highlight}</span>
                        </li>
                      ))}
                    </ul>
=======

                {/* AI Notes */}
                {extracted.notes && (
                  <div className="card bg-yellow-50 border-yellow-200">
                    <h2 className="text-lg font-semibold text-gray-900 mb-3">AI Analysis Notes</h2>
                    <p className="text-sm text-gray-700">{extracted.notes}</p>
>>>>>>> 87b9a572
                  </div>
                )}
              </div>
            )}

            {activeTab === 'market' && (
              <div className="space-y-6">
                {/* Market Insights (Agent #2) */}
                {extracted.market_insights ? (
                  <>
                    {/* Price Estimate */}
                    <div className="card bg-gradient-to-br from-green-50 to-emerald-50 border-green-200">
                      <div className="flex items-center justify-between mb-4">
                        <h2 className="text-lg font-semibold text-gray-900 flex items-center">
                          <DollarSign className="w-5 h-5 mr-2 text-green-600" />
                          Price Estimate
                        </h2>
                        <span className={`px-2 py-1 rounded text-xs font-medium ${
                          extracted.market_insights.price_estimate?.confidence === 'high' ? 'bg-green-200 text-green-800' :
                          extracted.market_insights.price_estimate?.confidence === 'medium' ? 'bg-yellow-200 text-yellow-800' :
                          'bg-gray-200 text-gray-800'
                        }`}>
                          {extracted.market_insights.price_estimate?.confidence || 'low'} confidence
                        </span>
                      </div>
                      <p className="text-3xl font-bold text-green-700 mb-2">
                        ${(extracted.market_insights.price_estimate?.estimated_value || 0).toLocaleString()}
                      </p>
                      <p className="text-sm text-gray-600 mb-3">
                        Range: ${(extracted.market_insights.price_estimate?.value_range_low || 0).toLocaleString()} - 
                        ${(extracted.market_insights.price_estimate?.value_range_high || 0).toLocaleString()}
                      </p>
                      <p className="text-xs text-gray-600 italic">
                        {extracted.market_insights.price_estimate?.reasoning}
                      </p>
                    </div>

                    {/* Market Trend */}
                    <div className="card">
                      <h2 className="text-lg font-semibold text-gray-900 mb-4 flex items-center">
                        <TrendingUp className="w-5 h-5 mr-2 text-blue-600" />
                        Market Trend
                      </h2>
                      <div className="grid grid-cols-2 gap-3 text-sm">
                        <div>
                          <p className="text-gray-600">Direction</p>
                          <p className="font-semibold text-gray-900 capitalize">
                            {extracted.market_insights.market_trend?.trend_direction || 'Unknown'}
                          </p>
                        </div>
                        <div>
                          <p className="text-gray-600">Buyer Demand</p>
                          <p className="font-semibold text-gray-900 capitalize">
                            {extracted.market_insights.market_trend?.buyer_demand || 'Unknown'}
                          </p>
                        </div>
                        <div>
                          <p className="text-gray-600">Inventory</p>
                          <p className="font-semibold text-gray-900 capitalize">
                            {extracted.market_insights.market_trend?.inventory_level || 'Unknown'}
                          </p>
                        </div>
                        {extracted.market_insights.market_trend?.appreciation_rate && (
                          <div>
                            <p className="text-gray-600">Appreciation</p>
                            <p className="font-semibold text-gray-900">
                              {extracted.market_insights.market_trend.appreciation_rate}%
                            </p>
                          </div>
                        )}
                      </div>
                      {extracted.market_insights.market_trend?.insights && (
                        <p className="text-xs text-gray-600 mt-3 pt-3 border-t">
                          {extracted.market_insights.market_trend.insights}
                        </p>
                      )}
                    </div>

                    {/* Investment Analysis */}
                    <div className="card">
                      <h2 className="text-lg font-semibold text-gray-900 mb-4 flex items-center">
                        <Building2 className="w-5 h-5 mr-2 text-purple-600" />
                        Investment Analysis
                      </h2>
                      <div className="mb-4">
                        <div className="flex items-center justify-between mb-2">
                          <span className="text-sm text-gray-600">Investment Score</span>
                          <span className="text-lg font-bold text-purple-700">
                            {extracted.market_insights.investment_analysis?.investment_score || 0}/100
                          </span>
                        </div>
                        <div className="w-full bg-gray-200 rounded-full h-2">
                          <div 
                            className="bg-purple-600 h-2 rounded-full" 
                            style={{ width: `${extracted.market_insights.investment_analysis?.investment_score || 0}%` }}
                          ></div>
                        </div>
                      </div>
                      <div className="space-y-2 text-sm">
                        <div className="flex justify-between">
                          <span className="text-gray-600">Rental Potential:</span>
                          <span className="font-semibold text-gray-900 capitalize">
                            {extracted.market_insights.investment_analysis?.rental_potential || 'N/A'}
                          </span>
                        </div>
                        {extracted.market_insights.investment_analysis?.estimated_rental_income && (
                          <div className="flex justify-between">
                            <span className="text-gray-600">Est. Rental Income:</span>
                            <span className="font-semibold text-gray-900">
                              ${extracted.market_insights.investment_analysis.estimated_rental_income.toLocaleString()}/mo
                            </span>
                          </div>
                        )}
                        {extracted.market_insights.investment_analysis?.cap_rate && (
                          <div className="flex justify-between">
                            <span className="text-gray-600">Cap Rate:</span>
                            <span className="font-semibold text-gray-900">
                              {extracted.market_insights.investment_analysis.cap_rate}%
                            </span>
                          </div>
                        )}
                      </div>
                      {extracted.market_insights.investment_analysis?.opportunities?.length > 0 && (
                        <div className="mt-3 pt-3 border-t">
                          <p className="text-xs font-semibold text-gray-700 mb-1">Opportunities:</p>
                          <ul className="text-xs text-gray-600 space-y-1">
                            {extracted.market_insights.investment_analysis.opportunities.map((opp, idx) => (
                              <li key={idx}>• {opp}</li>
                            ))}
                          </ul>
                        </div>
                      )}
                    </div>

                    {/* Comparable Properties */}
                    {extracted.market_insights.comparable_properties?.length > 0 && (
                      <div className="card">
                        <h2 className="text-lg font-semibold text-gray-900 mb-4">Comparable Properties</h2>
                        <p className="text-sm text-gray-600 mb-3">
                          {extracted.market_insights.comparable_properties.length} similar properties found nearby
                        </p>
                        <div className="space-y-2">
                          {extracted.market_insights.comparable_properties.slice(0, 3).map((comp, idx) => (
                            <div key={idx} className="text-xs p-2 bg-gray-50 rounded">
                              <p className="font-medium text-gray-900">{comp.address}</p>
                              <p className="text-gray-600">
                                {comp.bedrooms}BR / {comp.bathrooms}BA • {comp.square_feet?.toLocaleString()} sqft
                              </p>
                              <p className="text-gray-600">
                                Sold: ${comp.last_sale_price?.toLocaleString()} • {comp.distance_miles} mi away
                              </p>
                            </div>
                          ))}
                        </div>
                      </div>
                    )}
                  </>
                ) : (
                  <div className="card text-center py-12">
                    <BarChart3 className="w-12 h-12 text-gray-400 mx-auto mb-3" />
                    <p className="text-gray-600">Market insights are being analyzed...</p>
                  </div>
                )}
              </div>
            )}

            {activeTab === 'marketing' && (
              <div className="space-y-6">
                {/* Listing Copy (Agent #3) */}
                {extracted.listing_copy ? (
                  <>
                    {/* Headline */}
                    <div className="card bg-gradient-to-br from-blue-50 to-indigo-50 border-blue-200">
                      <div className="flex items-center justify-between mb-3">
                        <h2 className="text-lg font-semibold text-gray-900 flex items-center">
                          <FileText className="w-5 h-5 mr-2 text-blue-600" />
                          Listing Headline
                        </h2>
                        <button
                          onClick={() => copyToClipboard(extracted.listing_copy.headline, 'Headline')}
                          className="p-2 hover:bg-blue-100 rounded-lg transition"
                        >
                          <Copy className="w-4 h-4 text-blue-600" />
                        </button>
                      </div>
                      <p className="text-xl font-bold text-blue-900">
                        {extracted.listing_copy.headline}
                      </p>
                    </div>

                    {/* Description */}
                    <div className="card">
                      <div className="flex items-center justify-between mb-3">
                        <h2 className="text-lg font-semibold text-gray-900">MLS Description</h2>
                        <button
                          onClick={() => copyToClipboard(extracted.listing_copy.description, 'Description')}
                          className="p-2 hover:bg-gray-100 rounded-lg transition"
                        >
                          <Copy className="w-4 h-4 text-gray-600" />
                        </button>
                      </div>
                      <p className="text-sm text-gray-700 whitespace-pre-line leading-relaxed">
                        {extracted.listing_copy.description}
                      </p>
                    </div>

                    {/* Highlights */}
                    {extracted.listing_copy.highlights?.length > 0 && (
                      <div className="card">
                        <h2 className="text-lg font-semibold text-gray-900 mb-3">Key Highlights</h2>
                        <ul className="space-y-2">
                          {extracted.listing_copy.highlights.map((highlight, idx) => (
                            <li key={idx} className="flex items-start text-sm">
                              <Star className="w-4 h-4 text-yellow-500 mr-2 mt-0.5 flex-shrink-0" />
                              <span className="text-gray-700">{highlight}</span>
                            </li>
                          ))}
                        </ul>
                      </div>
                    )}

                    {/* Social Media */}
                    {extracted.social_variants && (
                      <div className="card">
                        <h2 className="text-lg font-semibold text-gray-900 mb-4 flex items-center">
                          <Share2 className="w-5 h-5 mr-2 text-indigo-600" />
                          Social Media
                        </h2>
                        <div className="space-y-3">
                          {extracted.social_variants.instagram && (
                            <div>
                              <div className="flex items-center justify-between mb-1">
                                <span className="text-xs font-semibold text-gray-700">Instagram</span>
                                <button
                                  onClick={() => copyToClipboard(extracted.social_variants.instagram, 'Instagram caption')}
                                  className="text-xs text-indigo-600 hover:text-indigo-700 flex items-center"
                                >
                                  <Copy className="w-3 h-3 mr-1" /> Copy
                                </button>
                              </div>
                              <p className="text-xs text-gray-600 bg-gray-50 p-2 rounded">
                                {extracted.social_variants.instagram}
                              </p>
                            </div>
                          )}
                          {extracted.social_variants.facebook && (
                            <div>
                              <div className="flex items-center justify-between mb-1">
                                <span className="text-xs font-semibold text-gray-700">Facebook</span>
                                <button
                                  onClick={() => copyToClipboard(extracted.social_variants.facebook, 'Facebook post')}
                                  className="text-xs text-indigo-600 hover:text-indigo-700 flex items-center"
                                >
                                  <Copy className="w-3 h-3 mr-1" /> Copy
                                </button>
                              </div>
                              <p className="text-xs text-gray-600 bg-gray-50 p-2 rounded">
                                {extracted.social_variants.facebook}
                              </p>
                            </div>
                          )}
                          {extracted.social_variants.twitter && (
                            <div>
                              <div className="flex items-center justify-between mb-1">
                                <span className="text-xs font-semibold text-gray-700">Twitter / X</span>
                                <button
                                  onClick={() => copyToClipboard(extracted.social_variants.twitter, 'Tweet')}
                                  className="text-xs text-indigo-600 hover:text-indigo-700 flex items-center"
                                >
                                  <Copy className="w-3 h-3 mr-1" /> Copy
                                </button>
                              </div>
                              <p className="text-xs text-gray-600 bg-gray-50 p-2 rounded">
                                {extracted.social_variants.twitter}
                              </p>
                            </div>
                          )}
                        </div>
                      </div>
                    )}

                    {/* CTA & Email */}
                    <div className="card">
                      <div className="space-y-3">
                        <div>
                          <span className="text-xs font-semibold text-gray-700">Call to Action</span>
                          <p className="text-sm text-gray-900 font-medium mt-1">
                            {extracted.listing_copy.call_to_action}
                          </p>
                        </div>
                        {extracted.listing_copy.email_subject && (
                          <div className="pt-3 border-t">
                            <div className="flex items-center justify-between mb-1">
                              <span className="text-xs font-semibold text-gray-700">Email Subject Line</span>
                              <button
                                onClick={() => copyToClipboard(extracted.listing_copy.email_subject, 'Email subject')}
                                className="text-xs text-indigo-600 hover:text-indigo-700 flex items-center">
                                <Copy className="w-3 h-3 mr-1" /> Copy
                              </button>
                            </div>
                            <p className="text-sm text-gray-900">
                              {extracted.listing_copy.email_subject}
                            </p>
                          </div>
                        )}
                      </div>
                    </div>

                    {/* SEO Keywords */}
                    {extracted.listing_copy.seo_keywords?.length > 0 && (
                      <div className="card">
                        <h2 className="text-sm font-semibold text-gray-900 mb-2">SEO Keywords</h2>
                        <div className="flex flex-wrap gap-1">
                          {extracted.listing_copy.seo_keywords.map((keyword, idx) => (
                            <span key={idx} className="text-xs px-2 py-1 bg-gray-100 text-gray-700 rounded">
                              {keyword}
                            </span>
                          ))}
                        </div>
                      </div>
                    )}
                  </>
                ) : (
                  <div className="card text-center py-12">
                    <Megaphone className="w-12 h-12 text-gray-400 mx-auto mb-3" />
                    <p className="text-gray-600">Marketing content is being generated...</p>
                  </div>
                )}
              </div>
            )}
          </div>
        </div>
      </main>
    </div>
  )
}
export default PropertyDetail<|MERGE_RESOLUTION|>--- conflicted
+++ resolved
@@ -3,11 +3,7 @@
 import { 
   Home, ArrowLeft, Bed, Bath, Maximize, Clock, CheckCircle, XCircle, Loader,
   DollarSign, TrendingUp, Building2, Copy, Share2, Mail, MessageCircle,
-<<<<<<< HEAD
-  FileText, Star, AlertCircle, BarChart3, Edit3, Save, X
-=======
   FileText, Star, AlertCircle, BarChart3, Info, LineChart, Megaphone
->>>>>>> 87b9a572
 } from 'lucide-react'
 import axios from 'axios'
 
@@ -16,14 +12,7 @@
   const [property, setProperty] = useState(null)
   const [loading, setLoading] = useState(true)
   const [error, setError] = useState('')
-<<<<<<< HEAD
-  const [isEditing, setIsEditing] = useState(false)
-  const [editedListingCopy, setEditedListingCopy] = useState(null)
-  const [saving, setSaving] = useState(false)
-  const [copySuccess, setCopySuccess] = useState('')
-=======
   const [activeTab, setActiveTab] = useState('details')
->>>>>>> 87b9a572
 
   useEffect(() => {
     loadProperty()
@@ -75,41 +64,7 @@
 
   const copyToClipboard = (text, label) => {
     navigator.clipboard.writeText(text)
-    setCopySuccess(label)
-    setTimeout(() => setCopySuccess(''), 2000)
-  }
-
-  const handleEdit = () => {
-    setEditedListingCopy({
-      ...property.listing_copy,
-      headline: property.listing_copy?.headline || '',
-      description: property.listing_copy?.description || ''
-    })
-    setIsEditing(true)
-  }
-
-  const handleCancel = () => {
-    setIsEditing(false)
-    setEditedListingCopy(null)
-  }
-
-  const handleSave = async () => {
-    try {
-      setSaving(true)
-      const response = await axios.put(`/api/properties/${id}`, {
-        listing_copy: editedListingCopy
-      })
-      
-      setProperty(response.data.property)
-      setIsEditing(false)
-      setEditedListingCopy(null)
-      setCopySuccess('Listing updated successfully!')
-      setTimeout(() => setCopySuccess(''), 3000)
-    } catch (err) {
-      alert(err.response?.data?.message || 'Failed to update listing')
-    } finally {
-      setSaving(false)
-    }
+    alert(`${label} copied to clipboard!`)
   }
 
   if (loading) {
@@ -152,16 +107,6 @@
           </div>
         </div>
       </header>
-
-      {/* Toast Notification */}
-      {copySuccess && (
-        <div className="fixed top-4 right-4 z-50 animate-fade-in">
-          <div className="bg-green-500 text-white px-6 py-3 rounded-lg shadow-lg flex items-center space-x-2">
-            <CheckCircle className="w-5 h-5" />
-            <span className="font-medium">{copySuccess} copied!</span>
-          </div>
-        </div>
-      )}
 
       <main className="max-w-7xl mx-auto px-4 sm:px-6 lg:px-8 py-8">
         <div className="grid grid-cols-1 lg:grid-cols-3 gap-6">
@@ -296,128 +241,12 @@
                     </div>
                   </div>
                 )}
-<<<<<<< HEAD
-              </>
-            )}
-
-            {/* Listing Copy (Agent #3) */}
-            {extracted.listing_copy && (
-              <>
-                {/* Edit/Save/Cancel Buttons */}
-                <div className="flex justify-end space-x-2 mb-4">
-                  {!isEditing ? (
-                    <button
-                      onClick={handleEdit}
-                      className="btn-secondary flex items-center space-x-2"
-                    >
-                      <Edit3 className="w-4 h-4" />
-                      <span>Edit Listing</span>
-                    </button>
-                  ) : (
-                    <>
-                      <button
-                        onClick={handleCancel}
-                        className="btn-secondary flex items-center space-x-2"
-                        disabled={saving}
-                      >
-                        <X className="w-4 h-4" />
-                        <span>Cancel</span>
-                      </button>
-                      <button
-                        onClick={handleSave}
-                        className="btn-primary flex items-center space-x-2"
-                        disabled={saving}
-                      >
-                        {saving ? (
-                          <Loader className="w-4 h-4 animate-spin" />
-                        ) : (
-                          <Save className="w-4 h-4" />
-                        )}
-                        <span>{saving ? 'Saving...' : 'Save Changes'}</span>
-                      </button>
-                    </>
-                  )}
-                </div>
-
-                {/* Headline */}
-                <div className="card bg-gradient-to-br from-blue-50 to-indigo-50 border-blue-200">
-                  <div className="flex items-center justify-between mb-3">
-                    <h2 className="text-lg font-semibold text-gray-900 flex items-center">
-                      <FileText className="w-5 h-5 mr-2 text-blue-600" />
-                      Listing Headline
-                    </h2>
-                    {!isEditing && (
-                      <button
-                        onClick={() => copyToClipboard(extracted.listing_copy.headline, 'Headline')}
-                        className="p-2 hover:bg-blue-100 rounded-lg transition"
-                      >
-                        <Copy className="w-4 h-4 text-blue-600" />
-                      </button>
-                    )}
-                  </div>
-                  {isEditing ? (
-                    <textarea
-                      value={editedListingCopy?.headline || ''}
-                      onChange={(e) => setEditedListingCopy({...editedListingCopy, headline: e.target.value})}
-                      className="w-full p-3 border border-blue-300 rounded-lg focus:ring-2 focus:ring-blue-500 focus:border-transparent text-lg font-bold text-blue-900 bg-white"
-                      rows="2"
-                      placeholder="Enter listing headline..."
-                    />
-                  ) : (
-                    <p className="text-xl font-bold text-blue-900">
-                      {extracted.listing_copy.headline}
-                    </p>
-                  )}
-                </div>
-
-                {/* Description */}
-                <div className="card">
-                  <div className="flex items-center justify-between mb-3">
-                    <h2 className="text-lg font-semibold text-gray-900">MLS Description</h2>
-                    {!isEditing && (
-                      <button
-                        onClick={() => copyToClipboard(extracted.listing_copy.description, 'Description')}
-                        className="p-2 hover:bg-gray-100 rounded-lg transition"
-                      >
-                        <Copy className="w-4 h-4 text-gray-600" />
-                      </button>
-                    )}
-                  </div>
-                  {isEditing ? (
-                    <textarea
-                      value={editedListingCopy?.description || ''}
-                      onChange={(e) => setEditedListingCopy({...editedListingCopy, description: e.target.value})}
-                      className="w-full p-3 border border-gray-300 rounded-lg focus:ring-2 focus:ring-primary-500 focus:border-transparent text-sm text-gray-700 leading-relaxed"
-                      rows="8"
-                      placeholder="Enter property description..."
-                    />
-                  ) : (
-                    <p className="text-sm text-gray-700 whitespace-pre-line leading-relaxed">
-                      {extracted.listing_copy.description}
-                    </p>
-                  )}
-                </div>
-
-                {/* Highlights */}
-                {extracted.listing_copy.highlights?.length > 0 && (
-                  <div className="card">
-                    <h2 className="text-lg font-semibold text-gray-900 mb-3">Key Highlights</h2>
-                    <ul className="space-y-2">
-                      {extracted.listing_copy.highlights.map((highlight, idx) => (
-                        <li key={idx} className="flex items-start text-sm">
-                          <Star className="w-4 h-4 text-yellow-500 mr-2 mt-0.5 flex-shrink-0" />
-                          <span className="text-gray-700">{highlight}</span>
-                        </li>
-                      ))}
-                    </ul>
-=======
 
                 {/* AI Notes */}
                 {extracted.notes && (
                   <div className="card bg-yellow-50 border-yellow-200">
                     <h2 className="text-lg font-semibold text-gray-900 mb-3">AI Analysis Notes</h2>
                     <p className="text-sm text-gray-700">{extracted.notes}</p>
->>>>>>> 87b9a572
                   </div>
                 )}
               </div>
